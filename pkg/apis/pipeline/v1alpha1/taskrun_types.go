--- conflicted
+++ resolved
@@ -53,7 +53,6 @@
 	// +optional
 	PodTemplate PodTemplate `json:"podTemplate,omitempty"`
 
-<<<<<<< HEAD
 	// ExpirationSecondsTTL limits the lifetime of a TaskRun that has finished
 	// execution (either Succeeded or Failed). If this field is set, after the
 	// TaskRun finishes, it is eligible to be automatically deleted. When the
@@ -67,11 +66,10 @@
 	// This field is alpha-level.
 	// +optional
 	ExpirationSecondsTTL *metav1.Duration `json:"expirationSecondsTTL,omitempty"`
-=======
+
 	// Workspaces is a list of WorkspaceBindings from volumes to workspaces.
 	// +optional
 	Workspaces []WorkspaceBinding `json:"workspaces,omitempty"`
->>>>>>> bf498e72
 }
 
 // TaskRunSpecStatus defines the taskrun spec status the user can provide
