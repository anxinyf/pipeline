package pipelinerun

import (
	"fmt"
	"time"

	"k8s.io/api/core/v1"
	"k8s.io/apimachinery/pkg/api/errors"
	metav1 "k8s.io/apimachinery/pkg/apis/meta/v1"
	utilruntime "k8s.io/apimachinery/pkg/util/runtime"
	"k8s.io/kubernetes/pkg/controller"
	"knative.dev/pkg/apis"

	apispipeline "github.com/tektoncd/pipeline/pkg/apis/pipeline/v1alpha1"
)

func (tc *Reconciler) AddPipelineRun(obj interface{}) {
	pr := obj.(*apispipeline.PipelineRun)
<<<<<<< HEAD
	tc.Logger.Infof("Adding PipelineRun %s/%s", pr.Namespace, pr.Name)
=======
	tc.Logger.Info("Adding PipelineRun %s/%s", pr.Namespace, pr.Name)
>>>>>>> 5c7ff19a

	if pr.DeletionTimestamp == nil && pipelineRunCleanup(pr) {
		tc.PrEnqueue(pr)
	}
}

func (tc *Reconciler) UpdatePipelineRun(old, cur interface{}) {
	pr := cur.(*apispipeline.PipelineRun)
<<<<<<< HEAD
	tc.Logger.Infof("Updating PipelineRun %s/%s", pr.Namespace, pr.Name)
=======
	tc.Logger.Info("Updating PipelineRun %s/%s", pr.Namespace, pr.Name)
>>>>>>> 5c7ff19a

	if pr.DeletionTimestamp == nil && pipelineRunCleanup(pr) {
		tc.PrEnqueue(pr)
	}
}

func (tc *Reconciler) PrEnqueue(pr *apispipeline.PipelineRun) {
<<<<<<< HEAD
	tc.Logger.Infof("Add PipelineRun %s/%s to cleanup", pr.Namespace, pr.Name)
=======
	tc.Logger.Info("Add PipelineRun %s/%s to cleanup", pr.Namespace, pr.Name)
>>>>>>> 5c7ff19a
	key, err := controller.KeyFunc(pr)
	if err != nil {
		utilruntime.HandleError(fmt.Errorf("couldn't get key for object %#v: %v", pr, err))
		return
	}

	tc.queue.Add(key)
}

func (tc *Reconciler) PrEnqueueAfter(pr *apispipeline.PipelineRun, after time.Duration) {
	key, err := controller.KeyFunc(pr)
	if err != nil {
		utilruntime.HandleError(fmt.Errorf("couldn't get key for object %#v: %v", pr, err))
		return
	}

	tc.queue.AddAfter(key, after)
}

// processPipelineRun will check the PipelineRun's state and TTL and delete the PipelineRun when it
// finishes and its TTL after succeeded has expired. If the PipelineRun hasn't succeeded or
// its TTL hasn't expired, it will be added to the queue after the TTL is expected
// to expire.
// This function is not meant to be invoked concurrently with the same key.
func (tc *Reconciler) processPipelineRunExpired(namespace, name string, pr *apispipeline.PipelineRun) error {
	if expired, err := tc.processPrTTL(pr); err != nil {
		return err
	} else if !expired {
		return nil
	}

	// The PipelineRun's TTL is assumed to have expired, but the PipelineRun TTL might be stale.
	// Before deleting the PipelineRun, do a final sanity check.
	// If TTL is modified before we do this check, we cannot be sure if the TTL truly expires.
	// The latest PipelineRun may have a different UID, but it's fine because the checks will be run again.
	fresh, err := tc.PipelineClientSet.TektonV1alpha1().PipelineRuns(namespace).Get(name, metav1.GetOptions{})
	if errors.IsNotFound(err) {
		return nil
	}
	if err != nil {
		return err
	}
	// Use the latest PipelineRun TTL to see if the TTL truly expires.
	if expired, err := tc.processPrTTL(fresh); err != nil {
		return err
	} else if !expired {
		return nil
	}
	// Cascade deletes the PipelineRuns if TTL truly expires.
	policy := metav1.DeletePropagationForeground
	options := &metav1.DeleteOptions{
		PropagationPolicy: &policy,
		Preconditions:     &metav1.Preconditions{UID: &fresh.UID},
	}
<<<<<<< HEAD
	tc.Logger.Infof("Cleaning up PipelineRun %s/%s", namespace, name)
=======
	tc.Logger.Info("Cleaning up PipelineRun %s/%s", namespace, name)
>>>>>>> 5c7ff19a

	return tc.PipelineClientSet.TektonV1alpha1().PipelineRuns(fresh.Namespace).Delete(fresh.Name, options)
}

// processTTL checks whether a given PipelineRun's TTL has expired, and add it to the queue after the TTL is expected to expire
// if the TTL will expire later.
func (tc *Reconciler) processPrTTL(pr *apispipeline.PipelineRun) (expired bool, err error) {
	// We don't care about the PipelineRuns that are going to be deleted, or the ones that don't need clean up.
	if pr.DeletionTimestamp != nil || !pipelineRunCleanup(pr) {
		return false, nil
	}

	now := tc.clock.Now()
	t, err := tc.prTimeLeft(pr, &now)
	if err != nil {
		return false, err
	}

	// TTL has expired
	if *t <= 0 {
		return true, nil
	}

	tc.PrEnqueueAfter(pr, *t)
	return false, nil
}

func IsPipelineRunSucceeded(pr *apispipeline.PipelineRun) bool {
	for _, con := range pr.Status.Conditions {
		if con.Type == apis.ConditionSucceeded && con.Status == v1.ConditionTrue {
			return true
		}
	}
	return false
}

func getPrFinishAndExpireTime(pr *apispipeline.PipelineRun) (*time.Time, *time.Time, error) {
	if !pipelineRunCleanup(pr) {
		return nil, nil, fmt.Errorf("PipelineRun %s/%s should not be cleaned up", pr.Namespace, pr.Name)
	}
	finishAt, err := PipelineRunFinishTime(pr)
	if err != nil {
		return nil, nil, err
	}
	finishAtUTC := finishAt.UTC()
	expireAtUTC := finishAtUTC.Add(pr.Spec.ExpirationSecondsTTL.Duration)
	return &finishAtUTC, &expireAtUTC, nil
}

func (tc *Reconciler) prTimeLeft(pr *apispipeline.PipelineRun, since *time.Time) (*time.Duration, error) {
	finishAt, expireAt, err := getPrFinishAndExpireTime(pr)
	if err != nil {
		return nil, err
	}
	if finishAt.UTC().After(since.UTC()) {
		tc.Logger.Warnf("Warning: Found PipelineRun %s/%s succeeded in the future. This is likely due to time skew in the cluster. PipelineRun cleanup will be deferred.", pr.Namespace, pr.Name)
	}
	remaining := expireAt.UTC().Sub(since.UTC())
	tc.Logger.Infof("Found PipelineRun %s/%s succeeded at %v, remaining TTL %v since %v, TTL will expire at %v", pr.Namespace, pr.Name, finishAt.UTC(), remaining, since.UTC(), expireAt.UTC())
	return &remaining, nil
}

// PipelineRunFinishTime takes an already succeeded PipelineRun and returns the time it finishes.
func PipelineRunFinishTime(pr *apispipeline.PipelineRun) (metav1.Time, error) {
	for _, con := range pr.Status.Conditions {
		if con.Type == apis.ConditionSucceeded && con.Status == v1.ConditionTrue {
			finishAt := con.LastTransitionTime
			if finishAt.Inner.IsZero() {
				return metav1.Time{}, fmt.Errorf("unable to find the time when the PipelineRun %s/%s succeeded", pr.Namespace, pr.Name)
			}
			return con.LastTransitionTime.Inner, nil
		}
	}

	// This should never happen if the PipelineRuns has succeeded
	return metav1.Time{}, fmt.Errorf("unable to find the status of the succeeded PipelineRun %s/%s", pr.Namespace, pr.Name)
}

// pipelineRunCleanup checks whether a PipelineRun or PipelineRun has succeeded and has a TTL set.
func pipelineRunCleanup(pr *apispipeline.PipelineRun) bool {
	return pr.Spec.ExpirationSecondsTTL != nil && IsPipelineRunSucceeded(pr)
}<|MERGE_RESOLUTION|>--- conflicted
+++ resolved
@@ -4,61 +4,18 @@
 	"fmt"
 	"time"
 
+	apispipeline "github.com/tektoncd/pipeline/pkg/apis/pipeline/v1alpha1"
 	"k8s.io/api/core/v1"
 	"k8s.io/apimachinery/pkg/api/errors"
 	metav1 "k8s.io/apimachinery/pkg/apis/meta/v1"
-	utilruntime "k8s.io/apimachinery/pkg/util/runtime"
-	"k8s.io/kubernetes/pkg/controller"
+	"k8s.io/client-go/tools/cache"
 	"knative.dev/pkg/apis"
-
-	apispipeline "github.com/tektoncd/pipeline/pkg/apis/pipeline/v1alpha1"
 )
 
-func (tc *Reconciler) AddPipelineRun(obj interface{}) {
-	pr := obj.(*apispipeline.PipelineRun)
-<<<<<<< HEAD
-	tc.Logger.Infof("Adding PipelineRun %s/%s", pr.Namespace, pr.Name)
-=======
-	tc.Logger.Info("Adding PipelineRun %s/%s", pr.Namespace, pr.Name)
->>>>>>> 5c7ff19a
-
-	if pr.DeletionTimestamp == nil && pipelineRunCleanup(pr) {
-		tc.PrEnqueue(pr)
-	}
-}
-
-func (tc *Reconciler) UpdatePipelineRun(old, cur interface{}) {
-	pr := cur.(*apispipeline.PipelineRun)
-<<<<<<< HEAD
-	tc.Logger.Infof("Updating PipelineRun %s/%s", pr.Namespace, pr.Name)
-=======
-	tc.Logger.Info("Updating PipelineRun %s/%s", pr.Namespace, pr.Name)
->>>>>>> 5c7ff19a
-
-	if pr.DeletionTimestamp == nil && pipelineRunCleanup(pr) {
-		tc.PrEnqueue(pr)
-	}
-}
-
-func (tc *Reconciler) PrEnqueue(pr *apispipeline.PipelineRun) {
-<<<<<<< HEAD
-	tc.Logger.Infof("Add PipelineRun %s/%s to cleanup", pr.Namespace, pr.Name)
-=======
-	tc.Logger.Info("Add PipelineRun %s/%s to cleanup", pr.Namespace, pr.Name)
->>>>>>> 5c7ff19a
-	key, err := controller.KeyFunc(pr)
+func (tc *Reconciler) PrEnqueueAfter(pr *apispipeline.PipelineRun, after time.Duration) {
+	key, err := cache.DeletionHandlingMetaNamespaceKeyFunc(pr)
 	if err != nil {
-		utilruntime.HandleError(fmt.Errorf("couldn't get key for object %#v: %v", pr, err))
-		return
-	}
-
-	tc.queue.Add(key)
-}
-
-func (tc *Reconciler) PrEnqueueAfter(pr *apispipeline.PipelineRun, after time.Duration) {
-	key, err := controller.KeyFunc(pr)
-	if err != nil {
-		utilruntime.HandleError(fmt.Errorf("couldn't get key for object %#v: %v", pr, err))
+		tc.Logger.Errorf("couldn't get key for object %#v: %v", pr, err)
 		return
 	}
 
@@ -70,8 +27,9 @@
 // its TTL hasn't expired, it will be added to the queue after the TTL is expected
 // to expire.
 // This function is not meant to be invoked concurrently with the same key.
-func (tc *Reconciler) processPipelineRunExpired(namespace, name string, pr *apispipeline.PipelineRun) error {
-	if expired, err := tc.processPrTTL(pr); err != nil {
+func (tc *Reconciler) processPipelineRunExpired(namespace, name string, obj interface{}) error {
+	ob := obj.(*apispipeline.PipelineRun)
+	if expired, err := tc.processPrTTL(ob); err != nil {
 		return err
 	} else if !expired {
 		return nil
@@ -100,11 +58,7 @@
 		PropagationPolicy: &policy,
 		Preconditions:     &metav1.Preconditions{UID: &fresh.UID},
 	}
-<<<<<<< HEAD
 	tc.Logger.Infof("Cleaning up PipelineRun %s/%s", namespace, name)
-=======
-	tc.Logger.Info("Cleaning up PipelineRun %s/%s", namespace, name)
->>>>>>> 5c7ff19a
 
 	return tc.PipelineClientSet.TektonV1alpha1().PipelineRuns(fresh.Namespace).Delete(fresh.Name, options)
 }
@@ -145,11 +99,11 @@
 	if !pipelineRunCleanup(pr) {
 		return nil, nil, fmt.Errorf("PipelineRun %s/%s should not be cleaned up", pr.Namespace, pr.Name)
 	}
-	finishAt, err := PipelineRunFinishTime(pr)
+	finishAt, err := pipelineRunFinishTime(pr)
 	if err != nil {
 		return nil, nil, err
 	}
-	finishAtUTC := finishAt.UTC()
+	finishAtUTC := finishAt.Inner.UTC()
 	expireAtUTC := finishAtUTC.Add(pr.Spec.ExpirationSecondsTTL.Duration)
 	return &finishAtUTC, &expireAtUTC, nil
 }
@@ -168,19 +122,19 @@
 }
 
 // PipelineRunFinishTime takes an already succeeded PipelineRun and returns the time it finishes.
-func PipelineRunFinishTime(pr *apispipeline.PipelineRun) (metav1.Time, error) {
+func pipelineRunFinishTime(pr *apispipeline.PipelineRun) (apis.VolatileTime, error) {
 	for _, con := range pr.Status.Conditions {
 		if con.Type == apis.ConditionSucceeded && con.Status == v1.ConditionTrue {
 			finishAt := con.LastTransitionTime
 			if finishAt.Inner.IsZero() {
-				return metav1.Time{}, fmt.Errorf("unable to find the time when the PipelineRun %s/%s succeeded", pr.Namespace, pr.Name)
+				return apis.VolatileTime{}, fmt.Errorf("unable to find the time when the PipelineRun %s/%s succeeded", pr.Namespace, pr.Name)
 			}
-			return con.LastTransitionTime.Inner, nil
+			return con.LastTransitionTime, nil
 		}
 	}
 
 	// This should never happen if the PipelineRuns has succeeded
-	return metav1.Time{}, fmt.Errorf("unable to find the status of the succeeded PipelineRun %s/%s", pr.Namespace, pr.Name)
+	return apis.VolatileTime{}, fmt.Errorf("unable to find the status of the succeeded PipelineRun %s/%s", pr.Namespace, pr.Name)
 }
 
 // pipelineRunCleanup checks whether a PipelineRun or PipelineRun has succeeded and has a TTL set.
