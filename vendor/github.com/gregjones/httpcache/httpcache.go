// Package httpcache provides a http.RoundTripper implementation that works as a
// mostly RFC-compliant cache for http responses.
//
// It is only suitable for use as a 'private' cache (i.e. for a web-browser or an API-client
// and not for a shared proxy).
//
package httpcache

import (
	"bufio"
	"bytes"
	"errors"
	"io"
	"io/ioutil"
	"net/http"
	"net/http/httputil"
	"strings"
	"sync"
	"time"
)

const (
	stale = iota
	fresh
	transparent
	// XFromCache is the header added to responses that are returned from the cache
	XFromCache = "X-From-Cache"
)

// A Cache interface is used by the Transport to store and retrieve responses.
type Cache interface {
	// Get returns the []byte representation of a cached response and a bool
	// set to true if the value isn't empty
	Get(key string) (responseBytes []byte, ok bool)
	// Set stores the []byte representation of a response against a key
	Set(key string, responseBytes []byte)
	// Delete removes the value associated with the key
	Delete(key string)
}

// cacheKey returns the cache key for req.
func cacheKey(req *http.Request) string {
	if req.Method == http.MethodGet {
		return req.URL.String()
	} else {
		return req.Method + " " + req.URL.String()
	}
}

// CachedResponse returns the cached http.Response for req if present, and nil
// otherwise.
func CachedResponse(c Cache, req *http.Request) (resp *http.Response, err error) {
	cachedVal, ok := c.Get(cacheKey(req))
	if !ok {
		return
	}

	b := bytes.NewBuffer(cachedVal)
	return http.ReadResponse(bufio.NewReader(b), req)
}

// MemoryCache is an implemtation of Cache that stores responses in an in-memory map.
type MemoryCache struct {
	mu    sync.RWMutex
	items map[string][]byte
}

// Get returns the []byte representation of the response and true if present, false if not
func (c *MemoryCache) Get(key string) (resp []byte, ok bool) {
	c.mu.RLock()
	resp, ok = c.items[key]
	c.mu.RUnlock()
	return resp, ok
}

// Set saves response resp to the cache with key
func (c *MemoryCache) Set(key string, resp []byte) {
	c.mu.Lock()
	c.items[key] = resp
	c.mu.Unlock()
}

// Delete removes key from the cache
func (c *MemoryCache) Delete(key string) {
	c.mu.Lock()
	delete(c.items, key)
	c.mu.Unlock()
}

// NewMemoryCache returns a new Cache that will store items in an in-memory map
func NewMemoryCache() *MemoryCache {
	c := &MemoryCache{items: map[string][]byte{}}
	return c
}

// Transport is an implementation of http.RoundTripper that will return values from a cache
// where possible (avoiding a network request) and will additionally add validators (etag/if-modified-since)
// to repeated requests allowing servers to return 304 / Not Modified
type Transport struct {
	// The RoundTripper interface actually used to make requests
	// If nil, http.DefaultTransport is used
	Transport http.RoundTripper
	Cache     Cache
	// If true, responses returned from the cache will be given an extra header, X-From-Cache
	MarkCachedResponses bool
}

// NewTransport returns a new Transport with the
// provided Cache implementation and MarkCachedResponses set to true
func NewTransport(c Cache) *Transport {
	return &Transport{Cache: c, MarkCachedResponses: true}
}

// Client returns an *http.Client that caches responses.
func (t *Transport) Client() *http.Client {
	return &http.Client{Transport: t}
}

// varyMatches will return false unless all of the cached values for the headers listed in Vary
// match the new request
func varyMatches(cachedResp *http.Response, req *http.Request) bool {
	for _, header := range headerAllCommaSepValues(cachedResp.Header, "vary") {
		header = http.CanonicalHeaderKey(header)
		if header != "" && req.Header.Get(header) != cachedResp.Header.Get("X-Varied-"+header) {
			return false
		}
	}
	return true
}

// RoundTrip takes a Request and returns a Response
//
// If there is a fresh Response already in cache, then it will be returned without connecting to
// the server.
//
// If there is a stale Response, then any validators it contains will be set on the new request
// to give the server a chance to respond with NotModified. If this happens, then the cached Response
// will be returned.
func (t *Transport) RoundTrip(req *http.Request) (resp *http.Response, err error) {
	cacheKey := cacheKey(req)
	cacheable := (req.Method == "GET" || req.Method == "HEAD") && req.Header.Get("range") == ""
	var cachedResp *http.Response
	if cacheable {
		cachedResp, err = CachedResponse(t.Cache, req)
	} else {
		// Need to invalidate an existing value
		t.Cache.Delete(cacheKey)
	}

	transport := t.Transport
	if transport == nil {
		transport = http.DefaultTransport
	}

	if cacheable && cachedResp != nil && err == nil {
		if t.MarkCachedResponses {
			cachedResp.Header.Set(XFromCache, "1")
		}

		if varyMatches(cachedResp, req) {
			// Can only use cached value if the new request doesn't Vary significantly
			freshness := getFreshness(cachedResp.Header, req.Header)
			if freshness == fresh {
				return cachedResp, nil
			}

			if freshness == stale {
				var req2 *http.Request
				// Add validators if caller hasn't already done so
				etag := cachedResp.Header.Get("etag")
				if etag != "" && req.Header.Get("etag") == "" {
					req2 = cloneRequest(req)
					req2.Header.Set("if-none-match", etag)
				}
				lastModified := cachedResp.Header.Get("last-modified")
				if lastModified != "" && req.Header.Get("last-modified") == "" {
					if req2 == nil {
						req2 = cloneRequest(req)
					}
					req2.Header.Set("if-modified-since", lastModified)
				}
				if req2 != nil {
					req = req2
				}
			}
		}

		resp, err = transport.RoundTrip(req)
		if err == nil && req.Method == "GET" && resp.StatusCode == http.StatusNotModified {
			// Replace the 304 response with the one from cache, but update with some new headers
			endToEndHeaders := getEndToEndHeaders(resp.Header)
			for _, header := range endToEndHeaders {
				cachedResp.Header[header] = resp.Header[header]
			}
			resp = cachedResp
		} else if (err != nil || (cachedResp != nil && resp.StatusCode >= 500)) &&
			req.Method == "GET" && canStaleOnError(cachedResp.Header, req.Header) {
			// In case of transport failure and stale-if-error activated, returns cached content
			// when available
			return cachedResp, nil
		} else {
			if err != nil || resp.StatusCode != http.StatusOK {
				t.Cache.Delete(cacheKey)
			}
			if err != nil {
				return nil, err
			}
		}
	} else {
		reqCacheControl := parseCacheControl(req.Header)
		if _, ok := reqCacheControl["only-if-cached"]; ok {
			resp = newGatewayTimeoutResponse(req)
		} else {
			resp, err = transport.RoundTrip(req)
			if err != nil {
				return nil, err
			}
		}
	}

	if cacheable && canStore(parseCacheControl(req.Header), parseCacheControl(resp.Header)) {
		for _, varyKey := range headerAllCommaSepValues(resp.Header, "vary") {
			varyKey = http.CanonicalHeaderKey(varyKey)
			fakeHeader := "X-Varied-" + varyKey
			reqValue := req.Header.Get(varyKey)
			if reqValue != "" {
				resp.Header.Set(fakeHeader, reqValue)
			}
		}
		switch req.Method {
		case "GET":
			// Delay caching until EOF is reached.
			resp.Body = &cachingReadCloser{
				R: resp.Body,
				OnEOF: func(r io.Reader) {
					resp := *resp
					resp.Body = ioutil.NopCloser(r)
					respBytes, err := httputil.DumpResponse(&resp, true)
					if err == nil {
						t.Cache.Set(cacheKey, respBytes)
					}
				},
			}
		default:
			respBytes, err := httputil.DumpResponse(resp, true)
			if err == nil {
				t.Cache.Set(cacheKey, respBytes)
			}
		}
	} else {
		t.Cache.Delete(cacheKey)
	}
	return resp, nil
}

// ErrNoDateHeader indicates that the HTTP headers contained no Date header.
var ErrNoDateHeader = errors.New("no Date header")

// Date parses and returns the value of the Date header.
func Date(respHeaders http.Header) (date time.Time, err error) {
	dateHeader := respHeaders.Get("date")
	if dateHeader == "" {
		err = ErrNoDateHeader
		return
	}

	return time.Parse(time.RFC1123, dateHeader)
}

type realClock struct{}

func (c *realClock) since(d time.Time) time.Duration {
	return time.Since(d)
}

type timer interface {
	since(d time.Time) time.Duration
}

var clock timer = &realClock{}

// getFreshness will return one of fresh/stale/transparent based on the cache-control
// values of the request and the response
//
// fresh indicates the response can be returned
// stale indicates that the response needs validating before it is returned
// transparent indicates the response should not be used to fulfil the request
//
// Because this is only a private cache, 'public' and 'private' in cache-control aren't
// signficant. Similarly, smax-age isn't used.
func getFreshness(respHeaders, reqHeaders http.Header) (freshness int) {
	respCacheControl := parseCacheControl(respHeaders)
	reqCacheControl := parseCacheControl(reqHeaders)
	if _, ok := reqCacheControl["no-cache"]; ok {
		return transparent
	}
	if _, ok := respCacheControl["no-cache"]; ok {
		return stale
	}
	if _, ok := reqCacheControl["only-if-cached"]; ok {
		return fresh
	}

	date, err := Date(respHeaders)
	if err != nil {
		return stale
	}
	currentAge := clock.since(date)

	var lifetime time.Duration
	var zeroDuration time.Duration

	// If a response includes both an Expires header and a max-age directive,
	// the max-age directive overrides the Expires header, even if the Expires header is more restrictive.
	if maxAge, ok := respCacheControl["max-age"]; ok {
		lifetime, err = time.ParseDuration(maxAge + "s")
		if err != nil {
			lifetime = zeroDuration
		}
	} else {
		expiresHeader := respHeaders.Get("Expires")
		if expiresHeader != "" {
			expires, err := time.Parse(time.RFC1123, expiresHeader)
			if err != nil {
				lifetime = zeroDuration
			} else {
				lifetime = expires.Sub(date)
			}
		}
	}

	if maxAge, ok := reqCacheControl["max-age"]; ok {
		// the client is willing to accept a response whose age is no greater than the specified time in seconds
		lifetime, err = time.ParseDuration(maxAge + "s")
		if err != nil {
			lifetime = zeroDuration
		}
	}
	if minfresh, ok := reqCacheControl["min-fresh"]; ok {
		//  the client wants a response that will still be fresh for at least the specified number of seconds.
		minfreshDuration, err := time.ParseDuration(minfresh + "s")
		if err == nil {
			currentAge = time.Duration(currentAge + minfreshDuration)
		}
	}

	if maxstale, ok := reqCacheControl["max-stale"]; ok {
		// Indicates that the client is willing to accept a response that has exceeded its expiration time.
		// If max-stale is assigned a value, then the client is willing to accept a response that has exceeded
		// its expiration time by no more than the specified number of seconds.
		// If no value is assigned to max-stale, then the client is willing to accept a stale response of any age.
		//
		// Responses served only because of a max-stale value are supposed to have a Warning header added to them,
		// but that seems like a  hassle, and is it actually useful? If so, then there needs to be a different
		// return-value available here.
		if maxstale == "" {
			return fresh
		}
		maxstaleDuration, err := time.ParseDuration(maxstale + "s")
		if err == nil {
			currentAge = time.Duration(currentAge - maxstaleDuration)
		}
	}

	if lifetime > currentAge {
		return fresh
	}

	return stale
}

// Returns true if either the request or the response includes the stale-if-error
// cache control extension: https://tools.ietf.org/html/rfc5861
func canStaleOnError(respHeaders, reqHeaders http.Header) bool {
	respCacheControl := parseCacheControl(respHeaders)
	reqCacheControl := parseCacheControl(reqHeaders)

	var err error
	lifetime := time.Duration(-1)

	if staleMaxAge, ok := respCacheControl["stale-if-error"]; ok {
		if staleMaxAge != "" {
			lifetime, err = time.ParseDuration(staleMaxAge + "s")
			if err != nil {
				return false
			}
		} else {
			return true
		}
	}
	if staleMaxAge, ok := reqCacheControl["stale-if-error"]; ok {
		if staleMaxAge != "" {
			lifetime, err = time.ParseDuration(staleMaxAge + "s")
			if err != nil {
				return false
			}
		} else {
			return true
		}
	}

	if lifetime >= 0 {
		date, err := Date(respHeaders)
		if err != nil {
			return false
		}
		currentAge := clock.since(date)
		if lifetime > currentAge {
			return true
		}
	}

	return false
}

func getEndToEndHeaders(respHeaders http.Header) []string {
	// These headers are always hop-by-hop
	hopByHopHeaders := map[string]struct{}{
<<<<<<< HEAD
		"Connection":          struct{}{},
		"Keep-Alive":          struct{}{},
		"Proxy-Authenticate":  struct{}{},
		"Proxy-Authorization": struct{}{},
		"Te":                  struct{}{},
		"Trailers":            struct{}{},
		"Transfer-Encoding":   struct{}{},
		"Upgrade":             struct{}{},
=======
		"Connection":          {},
		"Keep-Alive":          {},
		"Proxy-Authenticate":  {},
		"Proxy-Authorization": {},
		"Te":                  {},
		"Trailers":            {},
		"Transfer-Encoding":   {},
		"Upgrade":             {},
>>>>>>> 0f20c353
	}

	for _, extra := range strings.Split(respHeaders.Get("connection"), ",") {
		// any header listed in connection, if present, is also considered hop-by-hop
		if strings.Trim(extra, " ") != "" {
			hopByHopHeaders[http.CanonicalHeaderKey(extra)] = struct{}{}
		}
	}
	endToEndHeaders := []string{}
	for respHeader := range respHeaders {
		if _, ok := hopByHopHeaders[respHeader]; !ok {
			endToEndHeaders = append(endToEndHeaders, respHeader)
		}
	}
	return endToEndHeaders
}

func canStore(reqCacheControl, respCacheControl cacheControl) (canStore bool) {
	if _, ok := respCacheControl["no-store"]; ok {
		return false
	}
	if _, ok := reqCacheControl["no-store"]; ok {
		return false
	}
	return true
}

func newGatewayTimeoutResponse(req *http.Request) *http.Response {
	var braw bytes.Buffer
	braw.WriteString("HTTP/1.1 504 Gateway Timeout\r\n\r\n")
	resp, err := http.ReadResponse(bufio.NewReader(&braw), req)
	if err != nil {
		panic(err)
	}
	return resp
}

// cloneRequest returns a clone of the provided *http.Request.
// The clone is a shallow copy of the struct and its Header map.
// (This function copyright goauth2 authors: https://code.google.com/p/goauth2)
func cloneRequest(r *http.Request) *http.Request {
	// shallow copy of the struct
	r2 := new(http.Request)
	*r2 = *r
	// deep copy of the Header
	r2.Header = make(http.Header)
	for k, s := range r.Header {
		r2.Header[k] = s
	}
	return r2
}

type cacheControl map[string]string

func parseCacheControl(headers http.Header) cacheControl {
	cc := cacheControl{}
	ccHeader := headers.Get("Cache-Control")
	for _, part := range strings.Split(ccHeader, ",") {
		part = strings.Trim(part, " ")
		if part == "" {
			continue
		}
		if strings.ContainsRune(part, '=') {
			keyval := strings.Split(part, "=")
			cc[strings.Trim(keyval[0], " ")] = strings.Trim(keyval[1], ",")
		} else {
			cc[part] = ""
		}
	}
	return cc
}

// headerAllCommaSepValues returns all comma-separated values (each
// with whitespace trimmed) for header name in headers. According to
// Section 4.2 of the HTTP/1.1 spec
// (http://www.w3.org/Protocols/rfc2616/rfc2616-sec4.html#sec4.2),
// values from multiple occurrences of a header should be concatenated, if
// the header's value is a comma-separated list.
func headerAllCommaSepValues(headers http.Header, name string) []string {
	var vals []string
	for _, val := range headers[http.CanonicalHeaderKey(name)] {
		fields := strings.Split(val, ",")
		for i, f := range fields {
			fields[i] = strings.TrimSpace(f)
		}
		vals = append(vals, fields...)
	}
	return vals
}

// cachingReadCloser is a wrapper around ReadCloser R that calls OnEOF
// handler with a full copy of the content read from R when EOF is
// reached.
type cachingReadCloser struct {
	// Underlying ReadCloser.
	R io.ReadCloser
	// OnEOF is called with a copy of the content of R when EOF is reached.
	OnEOF func(io.Reader)

	buf bytes.Buffer // buf stores a copy of the content of R.
}

// Read reads the next len(p) bytes from R or until R is drained. The
// return value n is the number of bytes read. If R has no data to
// return, err is io.EOF and OnEOF is called with a full copy of what
// has been read so far.
func (r *cachingReadCloser) Read(p []byte) (n int, err error) {
	n, err = r.R.Read(p)
	r.buf.Write(p[:n])
	if err == io.EOF {
		r.OnEOF(bytes.NewReader(r.buf.Bytes()))
	}
	return n, err
}

func (r *cachingReadCloser) Close() error {
	return r.R.Close()
}

// NewMemoryCacheTransport returns a new Transport using the in-memory cache implementation
func NewMemoryCacheTransport() *Transport {
	c := NewMemoryCache()
	t := NewTransport(c)
	return t
}<|MERGE_RESOLUTION|>--- conflicted
+++ resolved
@@ -416,16 +416,6 @@
 func getEndToEndHeaders(respHeaders http.Header) []string {
 	// These headers are always hop-by-hop
 	hopByHopHeaders := map[string]struct{}{
-<<<<<<< HEAD
-		"Connection":          struct{}{},
-		"Keep-Alive":          struct{}{},
-		"Proxy-Authenticate":  struct{}{},
-		"Proxy-Authorization": struct{}{},
-		"Te":                  struct{}{},
-		"Trailers":            struct{}{},
-		"Transfer-Encoding":   struct{}{},
-		"Upgrade":             struct{}{},
-=======
 		"Connection":          {},
 		"Keep-Alive":          {},
 		"Proxy-Authenticate":  {},
@@ -434,7 +424,6 @@
 		"Trailers":            {},
 		"Transfer-Encoding":   {},
 		"Upgrade":             {},
->>>>>>> 0f20c353
 	}
 
 	for _, extra := range strings.Split(respHeaders.Get("connection"), ",") {
